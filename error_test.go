package slogx_test

import (
	"errors"
	"fmt"
	"log/slog"
	"testing"

	"github.com/powerman/check"

	"github.com/powerman/slogx"
)

func TestErrorAttrs(tt *testing.T) {
	t := check.T(tt)
	t.Parallel()

	const badKey = "!BADKEY"

	var (
<<<<<<< HEAD
		e               = "new error"
		key             = "Key"
		group           = []string{"group"}
		err             = errors.New(e) //nolint:goerr113 // False positive. ???
		newError        = slogx.NewError(err, "key1", "value1", "key2", "value2")
		newErrorAttrs   = slogx.NewErrorAttrs(newError, slog.Int("key3", 3), slog.Int("key4", 4))
		wrapedError     = fmt.Errorf("error: %w", err)
		newErrorNoAttrs = slogx.NewErrorNoAttrs(wrapedError)
		errorAttrsFunc  = slogx.ErrorAttrs()

		newErrorBadKey       = slogx.NewError(err, "key1")
		newErrorBadKeyAttr   = slog.Any("key", newErrorBadKey)
		attrGroupValueBadKey = slog.Any("", slog.GroupValue(slog.String(badKey, "key1"), slog.Any("key", slogx.NewErrorNoAttrs(newErrorBadKey))))

		newErrorAttr       = slogx.NewError(err, slog.Int("key", 3))
		newErrorAttrAttr   = slog.Any("", newErrorAttr)
		attrGroupValueAttr = slog.Any("", slog.GroupValue(slog.Int("key", 3), slog.String("", newErrorAttr.Error())))

		newErrorInt             = slogx.NewError(err, 8)
		newErrorIntAttr         = slog.Any("", newErrorInt)
		attrGroupValueBadKeyInt = slog.Any("", slog.GroupValue(slog.Any(badKey, 8), slog.String("", newErrorInt.Error())))

		strAttr           = slog.String("key", "value")
		anyAttr           = slog.Any("key", complex(2.2, 2.7))
		errAttr           = slog.Any("key", err)
		attrGroupValue    = slog.Any("", slog.GroupValue(slog.Any("key1", "value1"), slog.Any("key2", "value2"), slog.Int("key3", 3), slog.Int("key4", 4), slog.String(key, "new error")))
		attrGroupValueKey = slog.Any(key, slog.GroupValue(slog.Any("key1", "value1"), slog.Any("key2", "value2"), slog.Int("key3", 3), slog.Int("key4", 4), slog.String(key, "new error")))
=======
		e              = "new error"
		key            = "Key"
		group          = []string{"group"}
		err            = errors.New(e) //nolint:err113 // False positive.
		newError       = slogx.NewError(err, "key1", "value1", "key2", "value2")
		newErrorAttrs  = slogx.NewErrorAttrs(newError, slog.Int("key3", 3), slog.Int("key4", 4))
		errorAttrsFunc = slogx.ErrorAttrs()

		newErrorBadKey     = slogx.NewError(err, "key1")
		newErrorBadKeyAttr = slog.Any("", newErrorBadKey)
		groupValueBadKey   = slog.GroupValue(slog.String(badKey, "key1"), slog.String("", newErrorBadKey.Error()))

		newErrorAttr     = slogx.NewError(err, slog.Int("key", 3))
		newErrorAttrAttr = slog.Any("", newErrorAttr)
		groupValueAttr   = slog.GroupValue(slog.Int("key", 3), slog.String("", newErrorAttr.Error()))

		newErrorInt         = slogx.NewError(err, 8)
		newErrorIntAttr     = slog.Any("", newErrorInt)
		groupValueBadKeyInt = slog.GroupValue(slog.Any(badKey, 8), slog.String("", newErrorInt.Error()))

		strAttr    = slog.String("key", "value")
		anyAttr    = slog.Any("key", complex(2.2, 2.7))
		errAttr    = slog.Any("key", err)
		groupValue = slog.GroupValue(slog.Int("key3", 3), slog.Int("key4", 4), slog.Any("key1", "value1"), slog.Any("key2", "value2"), slog.String(key, "new error"))
>>>>>>> 4b343a09

		wrapedError1 = fmt.Errorf("error1: %w", err)
		wrapedError2 = fmt.Errorf("error2: %w", newError)
		wrapedError3 = fmt.Errorf("error3: %w", newErrorAttrs)
		errNoAttr1   = slog.Any("key", slogx.NewErrorNoAttrs(wrapedError1))
		errNoAttr2   = slog.Any("key", slogx.NewErrorNoAttrs(wrapedError3))
		value1       = slog.AnyValue(wrapedError1)
<<<<<<< HEAD
		groupValue2  = slog.GroupValue(slog.Any("key1", "value1"), slog.Any("key2", "value2"), slog.Any(key, slogx.NewErrorNoAttrs(wrapedError2)))
		groupValue3  = slog.GroupValue(slog.Any("key1", "value1"), slog.Any("key2", "value2"), slog.Int("key3", 3), slog.Int("key4", 4), slog.Any(key, slogx.NewErrorNoAttrs(wrapedError3)))
=======
		groupValue2  = slog.GroupValue(slog.Any("key1", "value1"), slog.Any("key2", "value2"), slog.String(key, "error2: new error"))
		groupValue3  = slog.GroupValue(slog.Int("key3", 3), slog.Int("key4", 4), slog.Any("key1", "value1"), slog.Any("key2", "value2"), slog.String(key, "error3: new error"))
>>>>>>> 4b343a09
	)

	t.DeepEqual(slogx.NewError(nil), nil)
	t.DeepEqual(slogx.NewErrorAttrs(nil), nil)
	t.DeepEqual(slogx.NewErrorNoAttrs(nil), nil)

	t.DeepEqual(slogx.NewError(err).Error(), e)
	t.DeepEqual(slogx.NewErrorNoAttrs(err).Error(), e)
	t.DeepEqual(errors.Unwrap(newErrorNoAttrs), wrapedError)

	t.Equal(errorAttrsFunc(nil, newErrorBadKeyAttr).String(), attrGroupValueBadKey.String())
	t.DeepEqual(errorAttrsFunc(nil, newErrorAttrAttr).String(), attrGroupValueAttr.String())
	t.DeepEqual(errorAttrsFunc(nil, newErrorIntAttr).String(), attrGroupValueBadKeyInt.String())

	t.DeepEqual(errorAttrsFunc(nil, strAttr), strAttr)
	t.DeepEqual(errorAttrsFunc(nil, anyAttr), anyAttr)
	t.DeepEqual(errorAttrsFunc(nil, errAttr), errAttr)

	t.Equal(errorAttrsFunc(nil, slog.Any(key, newErrorAttrs)).String(), attrGroupValue.String())
	t.Equal(errorAttrsFunc(group, slog.Any(key, newErrorAttrs)).String(), attrGroupValueKey.String())

	t.DeepEqual(errorAttrsFunc(nil, slog.Any(key, wrapedError1)), slog.Attr{Key: key, Value: value1})
	t.DeepEqual(errorAttrsFunc(nil, slog.Any(key, wrapedError2)), slog.Attr{Key: "", Value: groupValue2})
	t.DeepEqual(errorAttrsFunc(group, slog.Any(key, wrapedError3)), slog.Attr{Key: key, Value: groupValue3})

	t.DeepEqual(errorAttrsFunc(nil, errNoAttr1), errNoAttr1)
	t.DeepEqual(errorAttrsFunc(nil, errNoAttr2), errNoAttr2) // Should not happened in real.
}<|MERGE_RESOLUTION|>--- conflicted
+++ resolved
@@ -18,11 +18,10 @@
 	const badKey = "!BADKEY"
 
 	var (
-<<<<<<< HEAD
 		e               = "new error"
 		key             = "Key"
 		group           = []string{"group"}
-		err             = errors.New(e) //nolint:goerr113 // False positive. ???
+		err             = errors.New(e) //nolint:err113 // False positive.
 		newError        = slogx.NewError(err, "key1", "value1", "key2", "value2")
 		newErrorAttrs   = slogx.NewErrorAttrs(newError, slog.Int("key3", 3), slog.Int("key4", 4))
 		wrapedError     = fmt.Errorf("error: %w", err)
@@ -44,34 +43,8 @@
 		strAttr           = slog.String("key", "value")
 		anyAttr           = slog.Any("key", complex(2.2, 2.7))
 		errAttr           = slog.Any("key", err)
-		attrGroupValue    = slog.Any("", slog.GroupValue(slog.Any("key1", "value1"), slog.Any("key2", "value2"), slog.Int("key3", 3), slog.Int("key4", 4), slog.String(key, "new error")))
-		attrGroupValueKey = slog.Any(key, slog.GroupValue(slog.Any("key1", "value1"), slog.Any("key2", "value2"), slog.Int("key3", 3), slog.Int("key4", 4), slog.String(key, "new error")))
-=======
-		e              = "new error"
-		key            = "Key"
-		group          = []string{"group"}
-		err            = errors.New(e) //nolint:err113 // False positive.
-		newError       = slogx.NewError(err, "key1", "value1", "key2", "value2")
-		newErrorAttrs  = slogx.NewErrorAttrs(newError, slog.Int("key3", 3), slog.Int("key4", 4))
-		errorAttrsFunc = slogx.ErrorAttrs()
-
-		newErrorBadKey     = slogx.NewError(err, "key1")
-		newErrorBadKeyAttr = slog.Any("", newErrorBadKey)
-		groupValueBadKey   = slog.GroupValue(slog.String(badKey, "key1"), slog.String("", newErrorBadKey.Error()))
-
-		newErrorAttr     = slogx.NewError(err, slog.Int("key", 3))
-		newErrorAttrAttr = slog.Any("", newErrorAttr)
-		groupValueAttr   = slog.GroupValue(slog.Int("key", 3), slog.String("", newErrorAttr.Error()))
-
-		newErrorInt         = slogx.NewError(err, 8)
-		newErrorIntAttr     = slog.Any("", newErrorInt)
-		groupValueBadKeyInt = slog.GroupValue(slog.Any(badKey, 8), slog.String("", newErrorInt.Error()))
-
-		strAttr    = slog.String("key", "value")
-		anyAttr    = slog.Any("key", complex(2.2, 2.7))
-		errAttr    = slog.Any("key", err)
-		groupValue = slog.GroupValue(slog.Int("key3", 3), slog.Int("key4", 4), slog.Any("key1", "value1"), slog.Any("key2", "value2"), slog.String(key, "new error"))
->>>>>>> 4b343a09
+		attrGroupValue    = slog.Any("", slog.GroupValue(slog.Int("key3", 3), slog.Int("key4", 4), slog.Any("key1", "value1"), slog.Any("key2", "value2"), slog.String(key, "new error")))
+		attrGroupValueKey = slog.Any(key, slog.GroupValue(slog.Int("key3", 3), slog.Int("key4", 4), slog.Any("key1", "value1"), slog.Any("key2", "value2"), slog.String(key, "new error")))
 
 		wrapedError1 = fmt.Errorf("error1: %w", err)
 		wrapedError2 = fmt.Errorf("error2: %w", newError)
@@ -79,13 +52,8 @@
 		errNoAttr1   = slog.Any("key", slogx.NewErrorNoAttrs(wrapedError1))
 		errNoAttr2   = slog.Any("key", slogx.NewErrorNoAttrs(wrapedError3))
 		value1       = slog.AnyValue(wrapedError1)
-<<<<<<< HEAD
 		groupValue2  = slog.GroupValue(slog.Any("key1", "value1"), slog.Any("key2", "value2"), slog.Any(key, slogx.NewErrorNoAttrs(wrapedError2)))
-		groupValue3  = slog.GroupValue(slog.Any("key1", "value1"), slog.Any("key2", "value2"), slog.Int("key3", 3), slog.Int("key4", 4), slog.Any(key, slogx.NewErrorNoAttrs(wrapedError3)))
-=======
-		groupValue2  = slog.GroupValue(slog.Any("key1", "value1"), slog.Any("key2", "value2"), slog.String(key, "error2: new error"))
-		groupValue3  = slog.GroupValue(slog.Int("key3", 3), slog.Int("key4", 4), slog.Any("key1", "value1"), slog.Any("key2", "value2"), slog.String(key, "error3: new error"))
->>>>>>> 4b343a09
+		groupValue3  = slog.GroupValue(slog.Int("key3", 3), slog.Int("key4", 4), slog.Any("key1", "value1"), slog.Any("key2", "value2"), slog.Any(key, slogx.NewErrorNoAttrs(wrapedError3)))
 	)
 
 	t.DeepEqual(slogx.NewError(nil), nil)
