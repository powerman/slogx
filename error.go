package slogx

import (
	"errors"
	"log/slog"
)

type errorAttrs struct { //nolint:errname // Custom naming.
	err   error
	attrs []slog.Attr
}

<<<<<<< HEAD
type config struct {
	groupTopErrorAttrs  bool
	inlineSubErrorAttrs bool
}

// Error returns string value of errorAttrs error.
=======
// Error implements error interface.
>>>>>>> 57c2a8f6
func (e errorAttrs) Error() string { return e.err.Error() }

// Unwrap returns wrapped error.
func (e errorAttrs) Unwrap() error { return e.err }

type errorAttrsConfig struct{}

type errorAttrsOption func(*errorAttrsConfig)

// NewError returns err with attached slog Attrs specified by args.
func NewError(err error, args ...any) error {
	return NewErrorAttrs(err, argsToAttrSlice(args)...)
}

// NewErrorAttrs returns err with attached slog attrs.
func NewErrorAttrs(err error, attrs ...slog.Attr) error {
	if err == nil {
		return nil
	}
	return errorAttrs{err: err, attrs: attrs}
}

type errorNoAttrs struct { //nolint:errname // Custom naming.
	err error
}

// Error implements error interface.
func (e errorNoAttrs) Error() string { return e.err.Error() }

// Unwrap returns wrapped error.
func (e errorNoAttrs) Unwrap() error { return e.err }

// NewErrorNoAttrs returns error. This type signalize
// to stop recursive unwrapping and checking for attrs.
func NewErrorNoAttrs(err error) error {
	if err == nil {
		return nil
	}
	return errorNoAttrs{err: err}
}

// ErrorAttrs returns an slog.ReplaceAttr function that will replace attr's Value of error type
// with slog.GroupValue containing all attrs attached to any of recursively unwrapped errors
// plus original attr's Value.
//
// By default returned attr's Key depends on groups:
// if groups are empty then Key will be empty, otherwise Key will be attr's Key.
// This behaviour may be changed by given options.
//
<<<<<<< HEAD
// If no errorAttrs args found it returns a as is.
func ErrorAttrs(opts ...errorAttrsOption) func(groups []string, a slog.Attr) slog.Attr {
=======
// If attr's Value is not of error type or error has no attached attrs then returns original attr.
func ErrorAttrs(_ ...errorAttrsOption) func(groups []string, attr slog.Attr) slog.Attr {
>>>>>>> 57c2a8f6
	return func(groups []string, a slog.Attr) slog.Attr {
		if a.Value.Kind() != slog.KindAny {
			return a
		}
		err, ok := a.Value.Any().(error)
		if !ok {
			return a
		}

<<<<<<< HEAD
		var attrs []slog.Attr
		attrs = getAttrs(attrs, err)
=======
		attrs := getAllAttrs(err)
>>>>>>> 57c2a8f6
		if len(attrs) == 0 {
			return a
		}
		attrs = append(attrs, slog.Any(a.Key, errorNoAttrs{err: err}))

		cfg := &config{}
		for _, opt := range opts {
			opt(cfg)
		}
		return slog.Attr{Key: key(a.Key, groups, cfg), Value: slog.GroupValue(attrs...)}
	}
}

<<<<<<< HEAD
func GroupTopErrorAttrs() errorAttrsOption { //nolint:revive // By design.
	return func(cfg *config) {
		cfg.groupTopErrorAttrs = true
	}
}

func InlineSubErrorAttrs() errorAttrsOption { //nolint:revive // By design.
	return func(cfg *config) {
		cfg.inlineSubErrorAttrs = true
	}
}

func getAttrs(attrs []slog.Attr, err error) []slog.Attr {
=======
func getAllAttrs(err error) []slog.Attr {
	if err == nil {
		return nil
	}
>>>>>>> 57c2a8f6
	if _, ok := err.(errorNoAttrs); ok { //nolint:errorlint // Necessary type assertion.
		return nil
	}
	if errAttr, ok := err.(errorAttrs); ok { //nolint:errorlint // Necessary type assertion.
<<<<<<< HEAD
		attrs = getAttrs(attrs, errAttr.Unwrap())
		attrs = append(attrs, errAttr.attrs...)
	} else {
		if e := errors.Unwrap(err); e != nil {
			attrs = getAttrs(attrs, e)
		}
	}
	return attrs
}

func key(key string, groups []string, cfg *config) string {
	groupsIsZero := len(groups) == 0
	switch {
	case groupsIsZero && cfg.groupTopErrorAttrs && cfg.inlineSubErrorAttrs:
		return key
	case groupsIsZero && cfg.groupTopErrorAttrs:
		return key
	case groupsIsZero && cfg.inlineSubErrorAttrs:
		return ""
	case !groupsIsZero && cfg.groupTopErrorAttrs && cfg.inlineSubErrorAttrs:
		return ""
	case !groupsIsZero && cfg.groupTopErrorAttrs:
		return key
	case !groupsIsZero && cfg.inlineSubErrorAttrs:
		return ""
	default:
		if groupsIsZero {
			return ""
		}
	}
	return key
}

func argsToAttrSlice(args []any) []slog.Attr {
	var (
		attr  slog.Attr
		attrs []slog.Attr
	)
	for len(args) > 0 {
		attr, args = argsToAttr(args)
		attrs = append(attrs, attr)
	}
	return attrs
}

// argsToAttr turns a prefix of the nonempty args slice into an Attr
// and returns the unconsumed portion of the slice.
// If args[0] is an Attr, it returns it.
// If args[0] is a string, it treats the first two elements as
// a key-value pair.
// Otherwise, it treats args[0] as a value with a missing key.
func argsToAttr(args []any) (slog.Attr, []any) { // Probably will be add with CtxHandler for common use.
	switch x := args[0].(type) {
	case string:
		if len(args) == 1 {
			return slog.String(KeyBadKey, x), nil
		}
		return slog.Any(x, args[1]), args[2:]

	case slog.Attr:
		return x, args[1:]

	default:
		return slog.Any(KeyBadKey, x), args[1:]
=======
		return append(getAllAttrs(errors.Unwrap(err)), errAttr.attrs...)
>>>>>>> 57c2a8f6
	}
	return getAllAttrs(errors.Unwrap(err))
}<|MERGE_RESOLUTION|>--- conflicted
+++ resolved
@@ -10,22 +10,16 @@
 	attrs []slog.Attr
 }
 
-<<<<<<< HEAD
-type config struct {
-	groupTopErrorAttrs  bool
-	inlineSubErrorAttrs bool
-}
-
-// Error returns string value of errorAttrs error.
-=======
 // Error implements error interface.
->>>>>>> 57c2a8f6
 func (e errorAttrs) Error() string { return e.err.Error() }
 
 // Unwrap returns wrapped error.
 func (e errorAttrs) Unwrap() error { return e.err }
 
-type errorAttrsConfig struct{}
+type errorAttrsConfig struct {
+	groupTopErrorAttrs  bool
+	inlineSubErrorAttrs bool
+}
 
 type errorAttrsOption func(*errorAttrsConfig)
 
@@ -69,13 +63,8 @@
 // if groups are empty then Key will be empty, otherwise Key will be attr's Key.
 // This behaviour may be changed by given options.
 //
-<<<<<<< HEAD
-// If no errorAttrs args found it returns a as is.
-func ErrorAttrs(opts ...errorAttrsOption) func(groups []string, a slog.Attr) slog.Attr {
-=======
 // If attr's Value is not of error type or error has no attached attrs then returns original attr.
-func ErrorAttrs(_ ...errorAttrsOption) func(groups []string, attr slog.Attr) slog.Attr {
->>>>>>> 57c2a8f6
+func ErrorAttrs(opts ...errorAttrsOption) func(groups []string, attr slog.Attr) slog.Attr {
 	return func(groups []string, a slog.Attr) slog.Attr {
 		if a.Value.Kind() != slog.KindAny {
 			return a
@@ -85,18 +74,13 @@
 			return a
 		}
 
-<<<<<<< HEAD
-		var attrs []slog.Attr
-		attrs = getAttrs(attrs, err)
-=======
 		attrs := getAllAttrs(err)
->>>>>>> 57c2a8f6
 		if len(attrs) == 0 {
 			return a
 		}
 		attrs = append(attrs, slog.Any(a.Key, errorNoAttrs{err: err}))
 
-		cfg := &config{}
+		cfg := &errorAttrsConfig{}
 		for _, opt := range opts {
 			opt(cfg)
 		}
@@ -104,42 +88,32 @@
 	}
 }
 
-<<<<<<< HEAD
 func GroupTopErrorAttrs() errorAttrsOption { //nolint:revive // By design.
-	return func(cfg *config) {
+	return func(cfg *errorAttrsConfig) {
 		cfg.groupTopErrorAttrs = true
 	}
 }
 
 func InlineSubErrorAttrs() errorAttrsOption { //nolint:revive // By design.
-	return func(cfg *config) {
+	return func(cfg *errorAttrsConfig) {
 		cfg.inlineSubErrorAttrs = true
 	}
 }
 
-func getAttrs(attrs []slog.Attr, err error) []slog.Attr {
-=======
 func getAllAttrs(err error) []slog.Attr {
 	if err == nil {
 		return nil
 	}
->>>>>>> 57c2a8f6
 	if _, ok := err.(errorNoAttrs); ok { //nolint:errorlint // Necessary type assertion.
 		return nil
 	}
 	if errAttr, ok := err.(errorAttrs); ok { //nolint:errorlint // Necessary type assertion.
-<<<<<<< HEAD
-		attrs = getAttrs(attrs, errAttr.Unwrap())
-		attrs = append(attrs, errAttr.attrs...)
-	} else {
-		if e := errors.Unwrap(err); e != nil {
-			attrs = getAttrs(attrs, e)
-		}
+		return append(getAllAttrs(errors.Unwrap(err)), errAttr.attrs...)
 	}
-	return attrs
+	return getAllAttrs(errors.Unwrap(err))
 }
 
-func key(key string, groups []string, cfg *config) string {
+func key(key string, groups []string, cfg *errorAttrsConfig) string {
 	groupsIsZero := len(groups) == 0
 	switch {
 	case groupsIsZero && cfg.groupTopErrorAttrs && cfg.inlineSubErrorAttrs:
@@ -160,42 +134,4 @@
 		}
 	}
 	return key
-}
-
-func argsToAttrSlice(args []any) []slog.Attr {
-	var (
-		attr  slog.Attr
-		attrs []slog.Attr
-	)
-	for len(args) > 0 {
-		attr, args = argsToAttr(args)
-		attrs = append(attrs, attr)
-	}
-	return attrs
-}
-
-// argsToAttr turns a prefix of the nonempty args slice into an Attr
-// and returns the unconsumed portion of the slice.
-// If args[0] is an Attr, it returns it.
-// If args[0] is a string, it treats the first two elements as
-// a key-value pair.
-// Otherwise, it treats args[0] as a value with a missing key.
-func argsToAttr(args []any) (slog.Attr, []any) { // Probably will be add with CtxHandler for common use.
-	switch x := args[0].(type) {
-	case string:
-		if len(args) == 1 {
-			return slog.String(KeyBadKey, x), nil
-		}
-		return slog.Any(x, args[1]), args[2:]
-
-	case slog.Attr:
-		return x, args[1:]
-
-	default:
-		return slog.Any(KeyBadKey, x), args[1:]
-=======
-		return append(getAllAttrs(errors.Unwrap(err)), errAttr.attrs...)
->>>>>>> 57c2a8f6
-	}
-	return getAllAttrs(errors.Unwrap(err))
 }