package slogx_test

import (
	"bytes"
	"errors"
	"fmt"
	"log/slog"
	"testing"

	"github.com/powerman/check"

	"github.com/powerman/slogx"
)

// errorNoAttrs returns slogx.errorNoAttrs{err: err}.
func errorNoAttrs(err error) error {
	a := slogx.ErrorAttrs()(nil, slog.Any("err", err))
	if a.Value.Kind() != slog.KindGroup {
		err = slogx.NewError(err, "_fake", nil)
		a = slogx.ErrorAttrs()(nil, slog.Any("err", err))
	}
	group := a.Value.Group()
	a = group[len(group)-1]
	return a.Value.Any().(error)
}

func TestErrorAttrs(tt *testing.T) {
	t := check.T(tt)
	t.Parallel()

	const badKey = "!BADKEY"

	var (
		e               = "new error"
		key             = "Key"
		group           = []string{"group"}
		err             = errors.New(e) //nolint:err113 // False positive.
		newError        = slogx.NewError(err, "key1", "value1", "key2", "value2")
		newErrorAttrs   = slogx.NewErrorAttrs(newError, slog.Int("key3", 3), slog.Int("key4", 4))
		wrapedError     = fmt.Errorf("error: %w", err)
		newErrorNoAttrs = errorNoAttrs(wrapedError)
		errorAttrsFunc  = slogx.ErrorAttrs()

		newErrorBadKey       = slogx.NewError(err, "key1")
		newErrorBadKeyAttr   = slog.Any("key", newErrorBadKey)
		attrGroupValueBadKey = slog.Any("", slog.GroupValue(slog.String(badKey, "key1"), slog.Any("key", errorNoAttrs(newErrorBadKey))))

		newErrorAttr       = slogx.NewError(err, slog.Int("key", 3))
		newErrorAttrAttr   = slog.Any("", newErrorAttr)
		attrGroupValueAttr = slog.Any("", slog.GroupValue(slog.Int("key", 3), slog.String("", newErrorAttr.Error())))

		newErrorInt             = slogx.NewError(err, 8)
		newErrorIntAttr         = slog.Any("", newErrorInt)
		attrGroupValueBadKeyInt = slog.Any("", slog.GroupValue(slog.Any(badKey, 8), slog.String("", newErrorInt.Error())))

<<<<<<< HEAD
		strAttr = slog.String("key", "value")
		anyAttr = slog.Any("key", complex(2.2, 2.7))
		errAttr = slog.Any("key", err)

=======
		strAttr           = slog.String("key", "value")
		anyAttr           = slog.Any("key", complex(2.2, 2.7))
		errAttr           = slog.Any("key", err)
>>>>>>> 8ff5dc70
		attrGroupValue    = slog.Any("", slog.GroupValue(slog.Int("key3", 3), slog.Int("key4", 4), slog.Any("key1", "value1"), slog.Any("key2", "value2"), slog.String(key, "new error")))
		attrGroupValueKey = slog.Any(key, slog.GroupValue(slog.Int("key3", 3), slog.Int("key4", 4), slog.Any("key1", "value1"), slog.Any("key2", "value2"), slog.String(key, "new error")))

		wrapedError1 = fmt.Errorf("error1: %w", err)
		wrapedError2 = fmt.Errorf("error2: %w", newError)
		wrapedError3 = fmt.Errorf("error3: %w", newErrorAttrs)
		value1       = slog.AnyValue(wrapedError1)
		groupValue2  = slog.GroupValue(slog.Any("key1", "value1"), slog.Any("key2", "value2"), slog.Any(key, errorNoAttrs(wrapedError2)))
		groupValue3  = slog.GroupValue(slog.Int("key3", 3), slog.Int("key4", 4), slog.Any("key1", "value1"), slog.Any("key2", "value2"), slog.Any(key, errorNoAttrs(wrapedError3)))
	)

	t.DeepEqual(slogx.NewError(nil), nil)
	t.DeepEqual(slogx.NewErrorAttrs(nil), nil)

	t.DeepEqual(slogx.NewError(err).Error(), e)
	t.DeepEqual(errors.Unwrap(errors.Unwrap(newErrorNoAttrs)), wrapedError)

	t.Equal(errorAttrsFunc(nil, newErrorBadKeyAttr).String(), attrGroupValueBadKey.String())
	t.DeepEqual(errorAttrsFunc(nil, newErrorAttrAttr).String(), attrGroupValueAttr.String())
	t.DeepEqual(errorAttrsFunc(nil, newErrorIntAttr).String(), attrGroupValueBadKeyInt.String())

	t.DeepEqual(errorAttrsFunc(nil, strAttr), strAttr)
	t.DeepEqual(errorAttrsFunc(nil, anyAttr), anyAttr)
	t.DeepEqual(errorAttrsFunc(nil, errAttr), errAttr)

	t.Equal(errorAttrsFunc(nil, slog.Any(key, newErrorAttrs)).String(), attrGroupValue.String())
	t.Equal(errorAttrsFunc(group, slog.Any(key, newErrorAttrs)).String(), attrGroupValueKey.String())

	t.DeepEqual(errorAttrsFunc(nil, slog.Any(key, wrapedError1)), slog.Attr{Key: key, Value: value1})
	t.DeepEqual(errorAttrsFunc(nil, slog.Any(key, wrapedError2)), slog.Attr{Key: "", Value: groupValue2})
	t.DeepEqual(errorAttrsFunc(group, slog.Any(key, wrapedError3)), slog.Attr{Key: key, Value: groupValue3})
}

func TestErrorAttrsOptions(tt *testing.T) {
	t := check.T(tt)
	t.Parallel()

	var (
		buf bytes.Buffer

		fGroupAttrs          = slogx.ErrorAttrs(slogx.GroupTopErrorAttrs())
		fInlineAttrs         = slogx.ErrorAttrs(slogx.InlineSubErrorAttrs())
		fGroupAndInlineAttrs = slogx.ErrorAttrs(slogx.GroupTopErrorAttrs(), slogx.InlineSubErrorAttrs())

		err            = errors.New("new error") //nolint:err113 // False positive.
		newError       = slogx.NewError(err, "key1", "value1", "key2", "value2")
		newErrorAttrs  = slogx.NewErrorAttrs(newError, slog.Int("key3", 3), slog.Int("key4", 4))
		errorAttrsAttr = slog.Any("key", newErrorAttrs)
		errWithoutAttr = slog.Any("key", err)

		attrWithKey = slog.Any(
			"key",
			slog.GroupValue(slog.Int("key3", 3), slog.Int("key4", 4), slog.Any("key1", "value1"), slog.Any("key2", "value2"), slog.Any("key", slogx.NewErrorNoAttrs(err))),
		)
		attrWithoutKey = slog.Any(
			"",
			slog.GroupValue(slog.Int("key3", 3), slog.Int("key4", 4), slog.Any("key1", "value1"), slog.Any("key2", "value2"), slog.Any("key", slogx.NewErrorNoAttrs(err))),
		)
	)

	t.DeepEqual((fGroupAndInlineAttrs([]string{"g"}, errWithoutAttr)), errWithoutAttr)

	tests := []struct {
		f      func(groups []string, a slog.Attr) slog.Attr
		groups []string
		want   slog.Attr
	}{
		{fGroupAttrs, []string{}, attrWithKey},
		{fGroupAttrs, []string{"g"}, attrWithKey},
		{fInlineAttrs, []string{}, attrWithoutKey},
		{fInlineAttrs, []string{"g"}, attrWithoutKey},
		{fGroupAndInlineAttrs, []string{}, attrWithKey},
		{fGroupAndInlineAttrs, []string{"g"}, attrWithoutKey},
	}

	for _, tc := range tests {
		t.Run("", func(tt *testing.T) {
			t := check.T(tt).MustAll()

			buf.Reset()
			t.Equal((tc.f(tc.groups, errorAttrsAttr)).String(), tc.want.String())
		})
	}
}<|MERGE_RESOLUTION|>--- conflicted
+++ resolved
@@ -53,16 +53,10 @@
 		newErrorIntAttr         = slog.Any("", newErrorInt)
 		attrGroupValueBadKeyInt = slog.Any("", slog.GroupValue(slog.Any(badKey, 8), slog.String("", newErrorInt.Error())))
 
-<<<<<<< HEAD
 		strAttr = slog.String("key", "value")
 		anyAttr = slog.Any("key", complex(2.2, 2.7))
 		errAttr = slog.Any("key", err)
 
-=======
-		strAttr           = slog.String("key", "value")
-		anyAttr           = slog.Any("key", complex(2.2, 2.7))
-		errAttr           = slog.Any("key", err)
->>>>>>> 8ff5dc70
 		attrGroupValue    = slog.Any("", slog.GroupValue(slog.Int("key3", 3), slog.Int("key4", 4), slog.Any("key1", "value1"), slog.Any("key2", "value2"), slog.String(key, "new error")))
 		attrGroupValueKey = slog.Any(key, slog.GroupValue(slog.Int("key3", 3), slog.Int("key4", 4), slog.Any("key1", "value1"), slog.Any("key2", "value2"), slog.String(key, "new error")))
 
@@ -115,11 +109,11 @@
 
 		attrWithKey = slog.Any(
 			"key",
-			slog.GroupValue(slog.Int("key3", 3), slog.Int("key4", 4), slog.Any("key1", "value1"), slog.Any("key2", "value2"), slog.Any("key", slogx.NewErrorNoAttrs(err))),
+			slog.GroupValue(slog.Int("key3", 3), slog.Int("key4", 4), slog.Any("key1", "value1"), slog.Any("key2", "value2"), slog.Any("key", errorNoAttrs(err))),
 		)
 		attrWithoutKey = slog.Any(
 			"",
-			slog.GroupValue(slog.Int("key3", 3), slog.Int("key4", 4), slog.Any("key1", "value1"), slog.Any("key2", "value2"), slog.Any("key", slogx.NewErrorNoAttrs(err))),
+			slog.GroupValue(slog.Int("key3", 3), slog.Int("key4", 4), slog.Any("key1", "value1"), slog.Any("key2", "value2"), slog.Any("key", errorNoAttrs(err))),
 		)
 	)
 
