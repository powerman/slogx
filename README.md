# Golang extensions for log/slog

[![Go Reference](https://pkg.go.dev/badge/github.com/powerman/slogx.svg)](https://pkg.go.dev/github.com/powerman/slogx)
[![CI/CD](https://github.com/powerman/slogx/workflows/CI/CD/badge.svg?event=push)](https://github.com/powerman/slogx/actions?query=workflow%3ACI%2FCD)
[![Coverage Status](https://coveralls.io/repos/github/powerman/slogx/badge.svg?branch=master)](https://coveralls.io/github/powerman/slogx?branch=master)
[![Go Report Card](https://goreportcard.com/badge/github.com/powerman/slogx)](https://goreportcard.com/report/github.com/powerman/slogx)
[![Release](https://img.shields.io/github/v/release/powerman/slogx)](https://github.com/powerman/slogx/releases/latest)

# Recommendations
<<<<<<< HEAD
 Disable non-Ctx slog functions (e.g. slog.Info) and methods using linter.
=======

Disable non-Context slog functions (e.g. slog.Info) and methods using linter.

Example in golangci-lint config:

```
linters-settings:
  ...
  forbidigo:
    ...
    forbid:
      - ^print(ln)?$
      - {p: "^(.*)log\\.Error$", msg: "ErrorContext must be called"}
      - {p: "^(.*)log\\.Warn$", msg: "WarnContext must be called"}
      - {p: "^(.*)log\\.Info$", msg: "InfoContext must be called"}
      - {p: "^(.*)log\\.Debug$", msg: "DebugContext must be called"}
      ...
```
>>>>>>> 0c443363
<|MERGE_RESOLUTION|>--- conflicted
+++ resolved
@@ -7,9 +7,6 @@
 [![Release](https://img.shields.io/github/v/release/powerman/slogx)](https://github.com/powerman/slogx/releases/latest)
 
 # Recommendations
-<<<<<<< HEAD
- Disable non-Ctx slog functions (e.g. slog.Info) and methods using linter.
-=======
 
 Disable non-Context slog functions (e.g. slog.Info) and methods using linter.
 
@@ -27,5 +24,4 @@
       - {p: "^(.*)log\\.Info$", msg: "InfoContext must be called"}
       - {p: "^(.*)log\\.Debug$", msg: "DebugContext must be called"}
       ...
-```
->>>>>>> 0c443363
+```