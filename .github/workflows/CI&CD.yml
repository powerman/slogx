--- conflicted
+++ resolved
@@ -15,12 +15,8 @@
     strategy:
       matrix:
         go:
-<<<<<<< HEAD
-          - '1.21.0' # Also used for goveralls.
-=======
           # TODO Add 'oldstable' after 1.22.0 will be released.
           - 'stable' # Also used for goveralls.
->>>>>>> 26e5159d
           - 'tip'
 
     steps:
@@ -65,9 +61,5 @@
       - name: Report code coverage
         env:
           COVERALLS_TOKEN: ${{ secrets.COVERALLS_TOKEN }}
-<<<<<<< HEAD
-        if: env.COVERALLS_TOKEN && matrix.go == '1.21.0'
-=======
         if: env.COVERALLS_TOKEN && matrix.go == 'stable'
->>>>>>> 26e5159d
         run: .buildcache/bin/goveralls -service=GitHub