--- conflicted
+++ resolved
@@ -10,25 +10,15 @@
 	attrs []slog.Attr
 }
 
-<<<<<<< HEAD
-// Error returns string value of errorAttrs error.
-=======
 // Error implements error interface.
->>>>>>> 211221f5
 func (e errorAttrs) Error() string { return e.err.Error() }
 
 // Unwrap returns wrapped error.
 func (e errorAttrs) Unwrap() error { return e.err }
 
-<<<<<<< HEAD
-type config struct{}
-
-type errorAttrsOption func(*config)
-=======
 type errorAttrsConfig struct{}
 
 type errorAttrsOption func(*errorAttrsConfig)
->>>>>>> 211221f5
 
 // NewError returns err with attached slog Attrs specified by args.
 func NewError(err error, args ...any) error {
@@ -43,19 +33,18 @@
 	return errorAttrs{err: err, attrs: attrs}
 }
 
-<<<<<<< HEAD
 type errorNoAttrs struct { //nolint:errname // Custom naming.
 	err error
 }
 
-// Error returns string value of errorNoAttrs error.
+// Error implements error interface.
 func (e errorNoAttrs) Error() string { return e.err.Error() }
 
-// Unwrap returns errorNoAttrs error.
+// Unwrap returns wrapped error.
 func (e errorNoAttrs) Unwrap() error { return e.err }
 
-// NewErrorNoAttrs returns errorNoAttrs error that contains only given err.
-// Such error signalize to stop recursive unwrapping and checking for attrs.
+// NewErrorNoAttrs returns error. This type signalize
+// to stop recursive unwrapping and checking for attrs.
 func NewErrorNoAttrs(err error) error {
 	if err == nil {
 		return nil
@@ -63,15 +52,9 @@
 	return errorNoAttrs{err: err}
 }
 
-// ErrorAttrs returns an slog.ReplaceAttr function that collects all attrs from
-// wrapped errors, orders them as deeper errors come first, top level error come
-// last and appends a.Key and a.Value (as errorNoAttrs type) to the end of
-// accumulated attrs.
-=======
 // ErrorAttrs returns an slog.ReplaceAttr function that will replace attr's Value of error type
 // with slog.GroupValue containing all attrs attached to any of recursively unwrapped errors
 // plus original attr's Value.
->>>>>>> 211221f5
 //
 // By default returned attr's Key depends on groups:
 // if groups are empty then Key will be empty, otherwise Key will be attr's Key.
@@ -92,11 +75,7 @@
 		if len(attrs) == 0 {
 			return a
 		}
-<<<<<<< HEAD
 		attrs = append(attrs, slog.Any(a.Key, errorNoAttrs{err: err}))
-=======
-		attrs = append(attrs, slog.String(a.Key, a.Value.String()))
->>>>>>> 211221f5
 
 		var key string
 		if len(groups) > 0 {
@@ -106,35 +85,12 @@
 	}
 }
 
-<<<<<<< HEAD
-func getAllAttrs(attrs []slog.Attr, err error) []slog.Attr {
-	if _, ok := err.(errorNoAttrs); ok { //nolint:errorlint // Necessary type assertion.
-		return attrs
-	}
-	if errAttr, ok := err.(errorAttrs); ok { //nolint:errorlint // Necessary type assertion.
-		attrs = getAllAttrs(attrs, errAttr.Unwrap())
-		attrs = append(attrs, errAttr.attrs...)
-	} else {
-		if e := errors.Unwrap(err); e != nil {
-			attrs = getAllAttrs(attrs, e)
-		}
-	}
-	return attrs
-}
-
-func argsToAttrSlice(args []any) []slog.Attr {
-	var (
-		attr  slog.Attr
-		attrs []slog.Attr
-	)
-	for len(args) > 0 {
-		attr, args = argsToAttr(args)
-		attrs = append(attrs, attr)
-=======
 func getAllAttrs(err error) []slog.Attr {
 	if err == nil {
 		return nil
->>>>>>> 211221f5
+	}
+	if _, ok := err.(errorNoAttrs); ok { //nolint:errorlint // Necessary type assertion.
+		return nil
 	}
 	if errAttr, ok := err.(errorAttrs); ok { //nolint:errorlint // Necessary type assertion.
 		return append(getAllAttrs(errors.Unwrap(err)), errAttr.attrs...)
