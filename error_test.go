package slogx_test

import (
	"errors"
	"fmt"
	"log/slog"
	"testing"

	"github.com/powerman/check"

	"github.com/powerman/slogx"
)

func TestErrorAttrs(tt *testing.T) {
	t := check.T(tt)
	t.Parallel()

	const badKey = "!BADKEY"

	var (
<<<<<<< HEAD
		e               = "new error"
		key             = "Key"
		group           = []string{"group"}
		err             = errors.New(e) //nolint:goerr113 // False positive. ???
		newError        = slogx.NewError(err, "key1", "value1", "key2", "value2")
		newErrorAttrs   = slogx.NewErrorAttrs(newError, slog.Int("key3", 3), slog.Int("key4", 4))
		wrapedError     = fmt.Errorf("error: %w", err)
		newErrorNoAttrs = slogx.NewErrorNoAttrs(wrapedError)
		errorAttrsFunc  = slogx.ErrorAttrs()

		newErrorBadKey       = slogx.NewError(err, "key1")
		newErrorBadKeyAttr   = slog.Any("key", newErrorBadKey)
		attrGroupValueBadKey = slog.Any("", slog.GroupValue(slog.String(slogx.KeyBadKey, "key1"), slog.Any("key", slogx.NewErrorNoAttrs(newErrorBadKey))))

		newErrorAttr       = slogx.NewError(err, slog.Int("key", 3))
		newErrorAttrAttr   = slog.Any("", newErrorAttr)
		attrGroupValueAttr = slog.Any("", slog.GroupValue(slog.Int("key", 3), slog.String("", newErrorAttr.Error())))

		newErrorInt             = slogx.NewError(err, 8)
		newErrorIntAttr         = slog.Any("", newErrorInt)
		attrGroupValueBadKeyInt = slog.Any("", slog.GroupValue(slog.Any(slogx.KeyBadKey, 8), slog.String("", newErrorInt.Error())))

		strAttr           = slog.String("key", "value")
		anyAttr           = slog.Any("key", complex(2.2, 2.7))
		errAttr           = slog.Any("key", err)
		attrGroupValue    = slog.Any("", slog.GroupValue(slog.Any("key1", "value1"), slog.Any("key2", "value2"), slog.Int("key3", 3), slog.Int("key4", 4), slog.String(key, "new error")))
		attrGroupValueKey = slog.Any(key, slog.GroupValue(slog.Any("key1", "value1"), slog.Any("key2", "value2"), slog.Int("key3", 3), slog.Int("key4", 4), slog.String(key, "new error")))
=======
		e              = "new error"
		key            = "Key"
		group          = []string{"group"}
		err            = errors.New(e) //nolint:goerr113 // False positive. ???
		newError       = slogx.NewError(err, "key1", "value1", "key2", "value2")
		newErrorAttrs  = slogx.NewErrorAttrs(newError, slog.Int("key3", 3), slog.Int("key4", 4))
		errorAttrsFunc = slogx.ErrorAttrs()

		newErrorBadKey     = slogx.NewError(err, "key1")
		newErrorBadKeyAttr = slog.Any("", newErrorBadKey)
		groupValueBadKey   = slog.GroupValue(slog.String(badKey, "key1"), slog.String("", newErrorBadKey.Error()))

		newErrorAttr     = slogx.NewError(err, slog.Int("key", 3))
		newErrorAttrAttr = slog.Any("", newErrorAttr)
		groupValueAttr   = slog.GroupValue(slog.Int("key", 3), slog.String("", newErrorAttr.Error()))

		newErrorInt         = slogx.NewError(err, 8)
		newErrorIntAttr     = slog.Any("", newErrorInt)
		groupValueBadKeyInt = slog.GroupValue(slog.Any(badKey, 8), slog.String("", newErrorInt.Error()))

		strAttr    = slog.String("key", "value")
		anyAttr    = slog.Any("key", complex(2.2, 2.7))
		errAttr    = slog.Any("key", err)
		groupValue = slog.GroupValue(slog.Any("key1", "value1"), slog.Any("key2", "value2"), slog.Int("key3", 3), slog.Int("key4", 4), slog.String(key, "new error"))
>>>>>>> 211221f5

		wrapedError1 = fmt.Errorf("error1: %w", err)
		wrapedError2 = fmt.Errorf("error2: %w", newError)
		wrapedError3 = fmt.Errorf("error3: %w", newErrorAttrs)
<<<<<<< HEAD
		errNoAttr1   = slog.Any("key", slogx.NewErrorNoAttrs(wrapedError1))
		errNoAttr2   = slog.Any("key", slogx.NewErrorNoAttrs(wrapedError3))
		value1       = slog.AnyValue(wrapedError1)
		groupValue2  = slog.GroupValue(slog.Any("key1", "value1"), slog.Any("key2", "value2"), slog.Any(key, slogx.NewErrorNoAttrs(wrapedError2)))
		groupValue3  = slog.GroupValue(slog.Any("key1", "value1"), slog.Any("key2", "value2"), slog.Int("key3", 3), slog.Int("key4", 4), slog.Any(key, slogx.NewErrorNoAttrs(wrapedError3)))
=======
		value1       = slog.AnyValue(wrapedError1)
		groupValue2  = slog.GroupValue(slog.Any("key1", "value1"), slog.Any("key2", "value2"), slog.String(key, "error2: new error"))
		groupValue3  = slog.GroupValue(slog.Any("key1", "value1"), slog.Any("key2", "value2"), slog.Int("key3", 3), slog.Int("key4", 4), slog.String(key, "error3: new error"))
>>>>>>> 211221f5
	)

	t.DeepEqual(slogx.NewError(nil), nil)
	t.DeepEqual(slogx.NewErrorAttrs(nil), nil)
	t.DeepEqual(slogx.NewErrorNoAttrs(nil), nil)

	t.DeepEqual(slogx.NewError(err).Error(), e)
	t.DeepEqual(slogx.NewErrorNoAttrs(err).Error(), e)
	t.DeepEqual(errors.Unwrap(newErrorNoAttrs), wrapedError)

	t.Equal(errorAttrsFunc(nil, newErrorBadKeyAttr).String(), attrGroupValueBadKey.String())
	t.DeepEqual(errorAttrsFunc(nil, newErrorAttrAttr).String(), attrGroupValueAttr.String())
	t.DeepEqual(errorAttrsFunc(nil, newErrorIntAttr).String(), attrGroupValueBadKeyInt.String())

	t.DeepEqual(errorAttrsFunc(nil, strAttr), strAttr)
	t.DeepEqual(errorAttrsFunc(nil, anyAttr), anyAttr)
	t.DeepEqual(errorAttrsFunc(nil, errAttr), errAttr)

	t.Equal(errorAttrsFunc(nil, slog.Any(key, newErrorAttrs)).String(), attrGroupValue.String())
	t.Equal(errorAttrsFunc(group, slog.Any(key, newErrorAttrs)).String(), attrGroupValueKey.String())

	t.DeepEqual(errorAttrsFunc(nil, slog.Any(key, wrapedError1)), slog.Attr{Key: key, Value: value1})
	t.DeepEqual(errorAttrsFunc(nil, slog.Any(key, wrapedError2)), slog.Attr{Key: "", Value: groupValue2})
	t.DeepEqual(errorAttrsFunc(group, slog.Any(key, wrapedError3)), slog.Attr{Key: key, Value: groupValue3})

	t.DeepEqual(errorAttrsFunc(nil, errNoAttr1), errNoAttr1)
	t.DeepEqual(errorAttrsFunc(nil, errNoAttr2), errNoAttr2) // Should not happened in real.
}<|MERGE_RESOLUTION|>--- conflicted
+++ resolved
@@ -18,7 +18,6 @@
 	const badKey = "!BADKEY"
 
 	var (
-<<<<<<< HEAD
 		e               = "new error"
 		key             = "Key"
 		group           = []string{"group"}
@@ -31,7 +30,7 @@
 
 		newErrorBadKey       = slogx.NewError(err, "key1")
 		newErrorBadKeyAttr   = slog.Any("key", newErrorBadKey)
-		attrGroupValueBadKey = slog.Any("", slog.GroupValue(slog.String(slogx.KeyBadKey, "key1"), slog.Any("key", slogx.NewErrorNoAttrs(newErrorBadKey))))
+		attrGroupValueBadKey = slog.Any("", slog.GroupValue(slog.String(badKey, "key1"), slog.Any("key", slogx.NewErrorNoAttrs(newErrorBadKey))))
 
 		newErrorAttr       = slogx.NewError(err, slog.Int("key", 3))
 		newErrorAttrAttr   = slog.Any("", newErrorAttr)
@@ -39,54 +38,22 @@
 
 		newErrorInt             = slogx.NewError(err, 8)
 		newErrorIntAttr         = slog.Any("", newErrorInt)
-		attrGroupValueBadKeyInt = slog.Any("", slog.GroupValue(slog.Any(slogx.KeyBadKey, 8), slog.String("", newErrorInt.Error())))
+		attrGroupValueBadKeyInt = slog.Any("", slog.GroupValue(slog.Any(badKey, 8), slog.String("", newErrorInt.Error())))
 
 		strAttr           = slog.String("key", "value")
 		anyAttr           = slog.Any("key", complex(2.2, 2.7))
 		errAttr           = slog.Any("key", err)
 		attrGroupValue    = slog.Any("", slog.GroupValue(slog.Any("key1", "value1"), slog.Any("key2", "value2"), slog.Int("key3", 3), slog.Int("key4", 4), slog.String(key, "new error")))
 		attrGroupValueKey = slog.Any(key, slog.GroupValue(slog.Any("key1", "value1"), slog.Any("key2", "value2"), slog.Int("key3", 3), slog.Int("key4", 4), slog.String(key, "new error")))
-=======
-		e              = "new error"
-		key            = "Key"
-		group          = []string{"group"}
-		err            = errors.New(e) //nolint:goerr113 // False positive. ???
-		newError       = slogx.NewError(err, "key1", "value1", "key2", "value2")
-		newErrorAttrs  = slogx.NewErrorAttrs(newError, slog.Int("key3", 3), slog.Int("key4", 4))
-		errorAttrsFunc = slogx.ErrorAttrs()
-
-		newErrorBadKey     = slogx.NewError(err, "key1")
-		newErrorBadKeyAttr = slog.Any("", newErrorBadKey)
-		groupValueBadKey   = slog.GroupValue(slog.String(badKey, "key1"), slog.String("", newErrorBadKey.Error()))
-
-		newErrorAttr     = slogx.NewError(err, slog.Int("key", 3))
-		newErrorAttrAttr = slog.Any("", newErrorAttr)
-		groupValueAttr   = slog.GroupValue(slog.Int("key", 3), slog.String("", newErrorAttr.Error()))
-
-		newErrorInt         = slogx.NewError(err, 8)
-		newErrorIntAttr     = slog.Any("", newErrorInt)
-		groupValueBadKeyInt = slog.GroupValue(slog.Any(badKey, 8), slog.String("", newErrorInt.Error()))
-
-		strAttr    = slog.String("key", "value")
-		anyAttr    = slog.Any("key", complex(2.2, 2.7))
-		errAttr    = slog.Any("key", err)
-		groupValue = slog.GroupValue(slog.Any("key1", "value1"), slog.Any("key2", "value2"), slog.Int("key3", 3), slog.Int("key4", 4), slog.String(key, "new error"))
->>>>>>> 211221f5
 
 		wrapedError1 = fmt.Errorf("error1: %w", err)
 		wrapedError2 = fmt.Errorf("error2: %w", newError)
 		wrapedError3 = fmt.Errorf("error3: %w", newErrorAttrs)
-<<<<<<< HEAD
 		errNoAttr1   = slog.Any("key", slogx.NewErrorNoAttrs(wrapedError1))
 		errNoAttr2   = slog.Any("key", slogx.NewErrorNoAttrs(wrapedError3))
 		value1       = slog.AnyValue(wrapedError1)
 		groupValue2  = slog.GroupValue(slog.Any("key1", "value1"), slog.Any("key2", "value2"), slog.Any(key, slogx.NewErrorNoAttrs(wrapedError2)))
 		groupValue3  = slog.GroupValue(slog.Any("key1", "value1"), slog.Any("key2", "value2"), slog.Int("key3", 3), slog.Int("key4", 4), slog.Any(key, slogx.NewErrorNoAttrs(wrapedError3)))
-=======
-		value1       = slog.AnyValue(wrapedError1)
-		groupValue2  = slog.GroupValue(slog.Any("key1", "value1"), slog.Any("key2", "value2"), slog.String(key, "error2: new error"))
-		groupValue3  = slog.GroupValue(slog.Any("key1", "value1"), slog.Any("key2", "value2"), slog.Int("key3", 3), slog.Int("key4", 4), slog.String(key, "error3: new error"))
->>>>>>> 211221f5
 	)
 
 	t.DeepEqual(slogx.NewError(nil), nil)
